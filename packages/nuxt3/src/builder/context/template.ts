import hash from 'hash-sum'
import uniqBy from 'lodash/uniqBy'
import serialize from 'serialize-javascript'

import devalue from '@nuxt/devalue'
<<<<<<< HEAD
import { NormalizedConfiguration } from 'nuxt/config'
import { r, wp, wChunk, serializeFunction, isFullStatic } from 'nuxt/utils'
=======
import { r, wp, wChunk, serializeFunction, isFullStatic } from 'src/utils'
>>>>>>> 60ce35f3

import type Builder from '../builder'

export default class TemplateContext {
  templateFiles: string[]
  templateVars: any

  constructor (builder: Builder, options: NormalizedConfiguration) {
    this.templateFiles = Array.from(builder.template.files)
    this.templateVars = {
      nuxtOptions: options,
      features: options.features,
      extensions: options.extensions
        .map((ext: string) => ext.replace(/^\./, ''))
        .join('|'),
      messages: options.messages,
      splitChunks: options.build.splitChunks,
      uniqBy,
      isDev: options.dev,
      isTest: options.test,
      isFullStatic: isFullStatic(options),
      debug: options.debug,
      buildIndicator: options.dev && options.build.indicator,
      vue: { config: options.vue.config },
      fetch: options.fetch,
      mode: options.mode,
      router: options.router,
      env: options.env,
      head: options.head,
      store: options.features.store ? options.store : false,
      globalName: options.globalName,
      globals: builder.globals,
      css: options.css,
      plugins: builder.plugins,
      appPath: './App.js',
      layouts: Object.assign({}, options.layouts),
      loading:
        typeof options.loading === 'string'
          ? builder.relativeToBuild(options.srcDir, options.loading)
          : options.loading,
      pageTransition: options.pageTransition,
      layoutTransition: options.layoutTransition,
      rootDir: options.rootDir,
      srcDir: options.srcDir,
      dir: options.dir,
      components: {
        ErrorPage: options.ErrorPage
          ? builder.relativeToBuild(options.ErrorPage)
          : null
      }
    }
  }

  get templateOptions () {
    return {
      imports: {
        serialize,
        serializeFunction,
        devalue,
        hash,
        r,
        wp,
        wChunk
      },
      interpolate: /<%=([\s\S]+?)%>/g
    }
  }
}<|MERGE_RESOLUTION|>--- conflicted
+++ resolved
@@ -3,12 +3,8 @@
 import serialize from 'serialize-javascript'
 
 import devalue from '@nuxt/devalue'
-<<<<<<< HEAD
-import { NormalizedConfiguration } from 'nuxt/config'
-import { r, wp, wChunk, serializeFunction, isFullStatic } from 'nuxt/utils'
-=======
+import { NormalizedConfiguration } from 'src/config'
 import { r, wp, wChunk, serializeFunction, isFullStatic } from 'src/utils'
->>>>>>> 60ce35f3
 
 import type Builder from '../builder'
 
