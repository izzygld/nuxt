import consola from 'consola'
<<<<<<< HEAD
import { timeout } from 'src/utils'
=======
import { DeterminedGlobals, timeout } from 'nuxt/utils'

interface Options {
  globals: DeterminedGlobals
  loadedCallback: string
  loadingTimeout?: number
}
>>>>>>> e75e1911

export default async function renderAndGetWindow (
  url = 'http://localhost:3000',
  jsdomOpts = {},
  {
    loadedCallback,
    loadingTimeout = 2000,
    globals
  }: Options
) {
  const jsdom = await import('jsdom')
    .then(m => m.default || m)
    .catch((e) => {
      consola.error(`
         jsdom is not installed. Please install jsdom with:
          $ yarn add --dev jsdom
          OR
          $ npm install --dev jsdom
        `)
      throw e
    })

  const options = Object.assign({
    // Load subresources (https://github.com/tmpvar/jsdom#loading-subresources)
    resources: 'usable',
    runScripts: 'dangerously',
    virtualConsole: true,
    beforeParse (window: Window) {
      // Mock window.scrollTo
      window.scrollTo = () => {}
    }
  }, jsdomOpts)

  const jsdomErrHandler = (err: any) => {
    throw err
  }

  if (options.virtualConsole) {
    if (options.virtualConsole === true) {
      options.virtualConsole = new jsdom.VirtualConsole().sendTo(consola)
    }
    // Throw error when window creation failed
    options.virtualConsole.on('jsdomError', jsdomErrHandler)
  }

  const { window } = await jsdom.JSDOM.fromURL(url, options)

  // If Nuxt could not be loaded (error from the server-side)
  const nuxtExists = window.document.body.innerHTML.includes(`id="${globals.id}"`)

  if (!nuxtExists) {
    const error = new Error('Could not load the nuxt app')
    error.body = window.document.body.innerHTML
    window.close()
    throw error
  }

  // Used by Nuxt.js to say when the components are loaded and the app ready
  await timeout(new Promise((resolve) => {
    window[loadedCallback] = () => resolve(window)
  }), loadingTimeout, `Components loading in renderAndGetWindow was not completed in ${loadingTimeout / 1000}s`)

  if (options.virtualConsole) {
    // After window initialized successfully
    options.virtualConsole.removeListener('jsdomError', jsdomErrHandler)
  }

  // Send back window object
  return window
}<|MERGE_RESOLUTION|>--- conflicted
+++ resolved
@@ -1,15 +1,11 @@
 import consola from 'consola'
-<<<<<<< HEAD
-import { timeout } from 'src/utils'
-=======
-import { DeterminedGlobals, timeout } from 'nuxt/utils'
+import { DeterminedGlobals, timeout } from 'src/utils'
 
 interface Options {
   globals: DeterminedGlobals
   loadedCallback: string
   loadingTimeout?: number
 }
->>>>>>> e75e1911
 
 export default async function renderAndGetWindow (
   url = 'http://localhost:3000',
