--- conflicted
+++ resolved
@@ -1,10 +1,6 @@
-<<<<<<< HEAD
 import { TARGETS } from 'src/utils'
-=======
 import type { ParsedArgs } from 'minimist'
-import { TARGETS } from 'nuxt/utils'
 import type NuxtCommand from '../command'
->>>>>>> e75e1911
 import { common, locking } from '../options'
 import { normalizeArg, createLock } from '../utils'
 
