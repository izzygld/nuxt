--- conflicted
+++ resolved
@@ -1,11 +1,7 @@
 import path from 'path'
 import consola from 'consola'
-<<<<<<< HEAD
 import { TARGETS } from 'src/utils'
-=======
-import { TARGETS } from 'nuxt/utils'
 import type NuxtCommand from '../command'
->>>>>>> e75e1911
 import { common, locking } from '../options'
 import { createLock } from '../utils'
 
