--- conflicted
+++ resolved
@@ -3,15 +3,11 @@
 import { format } from 'util'
 import fs from 'fs-extra'
 import consola from 'consola'
-<<<<<<< HEAD
 import { TARGETS, urlJoin } from 'src/utils'
-=======
->>>>>>> e75e1911
 import devalue from '@nuxt/devalue'
 import { createBundleRenderer } from 'vue-bundle-renderer'
 
-import { TARGETS, urlJoin } from 'nuxt/utils'
-import ServerContext from 'nuxt/server/context'
+import ServerContext from 'src/server/context'
 import BaseRenderer from './base'
 
 export default class SSRRenderer extends BaseRenderer {
